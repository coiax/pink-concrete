from __future__ import generator_stop

import sys
import time
import json
import pathlib
import typing
import multiprocessing
import random
from collections import defaultdict

import PIL.Image
from PIL import UnidentifiedImageError
from PIL.PngImagePlugin import PngInfo
import anvil
from tqdm import tqdm

from . import styling, stitch

VERSION = 2

def get_chunk_stacks(
    chunk: 'Chunk'
)-> typing.Dict[typing.Tuple[int,int], typing.Iterator['Block']]:
    """For a given chunk genrate a dict of translucent and the
    top opaque blocks for each of the internal x,z pairs"""
    #default dict that lets us skip completed block stacks
    top_found = defaultdict(int)
    complete_set = set()
    chunk_stacks = defaultdict(list)

    y = 255
<<<<<<< HEAD
    for section_index in reversed(range(16)):
        section: typing.Optional['nbt.TAG_Compound']
        section = chunk.get_section(section_index)
        section_stacks = defaultdict(list)

        assert y >= 15
=======
    while y > 0:
        block = chunkdict[x, y, z]
        yield block
        if styling.is_opaque(block.name()):
            break
        y -= 1


AIR = anvil.Block.from_name('minecraft:air')

def _air_chunk():
    chunk = {}
    for x in range(16):
        for y in range(256):
            for z in range(16):
                chunk[x,y,z] = AIR
    return chunk

AIR_CHUNK = _air_chunk()


def _chunk_dict(chunk: 'Chunk'):
    cdict = {}
    y = 0
    z = 0
    x = 0
    for section_index in range(16):
        section: typing.Optional['nbt.TAG_Compound']
        try:
            section = chunk.get_section(section_index)
        except KeyError as error:
            if error.args[0] == "Tag Sections does not exist":
                return AIR_CHUNK
            else:
                raise
>>>>>>> 7b1e7c41

        # The following section is to work around the early generator
        # exit in anvil/chunk.py:190
        if section is None or section.get("BlockStates") is None:
            y -= 16
            continue

        x = 0
        z = 0
        local_y = y - 16
        for block in chunk.stream_blocks(index=0, section=section):
            #as we are working from the top, only process if an opaque
            #block has not been found or is below (so in current section)
            if top_found[x,z] < local_y:
                if styling.is_opaque(block.name()):
                    top_found[x,z] = local_y
                    complete_set.add((x,z))
 
                    section_stacks[x,z].append(block)
                elif styling.is_translucent(block.name()):
                    section_stacks[x,z].append(block)

            x += 1
            if x % 16 == 0:
                x = 0
                z += 1

                if z % 16 == 0:
                    z = 0
                    local_y += 1

        #add section to total stack
        for x,z in section_stacks:
            chunk_stacks[x,z].extend(reversed(section_stacks[x,z]))
        y -= 16
        if len(complete_set) == 256:
            return chunk_stacks
    #return something anyway
    return chunk_stacks

def chunks_in_region(region: 'Region') -> typing.Iterator['Chunk']:
    for z in range(32):
        for x in range(32):
            try:
                yield region.get_chunk(x, z)
            except Exception as error:
                if error.args[0] == 'Unexistent chunk':
                    pass
                else:
                    raise

def _skip(image_path: 'Path', mtime: int) -> bool:
    # Determine if the existing image can be reused
    try:
        existing = PIL.Image.open(image_path)
    except (FileNotFoundError, UnidentifiedImageError):
        return False

    try:
        value = existing.text["pink_concrete"]
    except KeyError:
        return False

    try:
        information = json.loads(value)
    except json.JSONDecodeError:
        return False

    try:
        version = information['version']
        stored_mtime = information['mtime']
        missing = information['missing']
    except KeyError:
        return False

    if missing:
        return False

    if version != VERSION:
        return False

    if mtime != stored_mtime:
        return False

    return True


def render_region(region_path: 'Path', image_path: 'Path', mtime: int):
    if _skip(image_path, mtime):
        return

    # We don't want any previous missing blocks from previous renders
    # being included in this region
    styling.MISSING_STYLE.clear()

    # anvil can't cope with pathlib paths
    region = anvil.Region.from_file(str(region_path))

    image = PIL.Image.new("RGBA", (512, 512))
    pixels = image.load()


    for chunk in chunks_in_region(region):
        chunk_x = chunk.x.value
        chunk_z = chunk.z.value

        # Round the base down to the nearest multiple of 32 (which
        # includes negative multiples)
        base_x = (chunk_x >> 5) << 5
        base_z = (chunk_z >> 5) << 5

        # chunk_x - base_x will be between 0 and 32, it's the coordinates
        # of the chunk within the region
        x_offset = (chunk_x - base_x) * 16
        z_offset = (chunk_z - base_z) * 16

        stackdict = get_chunk_stacks(chunk)
        for x, z in stackdict:
            # Although PIL advises against raw pixel manipulation
            # currently the calculation of the pixel's colour is
            # 99% of the CPU time, so it really doesn't matter
            rgba = styling.block_stack_to_colour(stackdict[x,z])

            # putpixel doesn't work on cpython for some reason???
            pixels[x_offset + x, z_offset + z] = rgba

    information = {
        "version": VERSION,
        "mtime": mtime,
        "missing": sorted(styling.MISSING_STYLE),
    }

    pnginfo = PngInfo()
    pnginfo.add_text("pink_concrete", json.dumps(information))

    image.save(image_path, 'PNG', pnginfo=pnginfo)

    if styling.MISSING_STYLE:
        from pprint import pprint
        print("Missing from {region}".format(region=region_path.name))
        pprint(styling.MISSING_STYLE)


def _xz_from_string(str) -> typing.Tuple[int, int]:
    assert str.count(".") == 3
    r, x, z, extension = str.split(".")
    return int(x), int(z)

def main():
    import argparse

    parser = argparse.ArgumentParser()
    parser.add_argument(
        'folder',
        help='The minecraft "region" folder, containing .mca files.',
        type=pathlib.Path,
    )
    parser.add_argument(
        '-j',
        '--jobs',
        nargs='?',
        default=1,
        const=multiprocessing.cpu_count(),
        type=int,
        help=(
            "The number of processes to use when rendering the map. "
            "Default is 1 core, running the map renderer in a single "
            "process. If specified without a number, uses the number "
            "of CPU cores."
        ),
    )
    parser.add_argument(
        '--job-order',
        help=(
            "What order the jobs should run in, such as smallest region "
            "or closest region to the origin, or random."
        ),
        default=None,
    )
    parser.add_argument(
        '-o',
        '--output',
        help=(
            "Output folder, where to put the images. Note that existing "
            "images in the folder will be scanned, to determine if a "
            "re-render is required."
        ),
        type=pathlib.Path,
        default=".",
    )
    parser.add_argument(
        '--stitch-only',
        action='store_true',
        help=(
            "Skip the rendering step; and only perform the "
            "\"stitching\" together of the final image."
        ),
    )

    args = parser.parse_args()

    region_folder = args.folder
    output_folder = args.output

    assert region_folder.is_dir()
    assert output_folder.is_dir()
    assert args.jobs >= 1

    region_paths = []

    for path in region_folder.glob("*.mca"):
        mtime = int(path.stat().st_mtime)
        region_paths.append((mtime, path))

    jobs = []

    for mtime, region_path in region_paths:
        image_name = region_path.name.replace(".mca", ".png")
        image_path = args.output / image_name

        jobs.append((region_path, image_path, mtime))

    def closest_to_zero(tup):
        # Check the regions closest to 0,0 first
        region_path, image_path, mtime = tup
        x, z = _xz_from_string(str(region_path.name))
        return x**2 + z**2

    def smallest(tup):
        # Check the smallest (file-size) regions first
        region_path, image_path, mtime = tup
        return region_path.stat().st_size

    def random_order(tup):
        return random.random()

    if args.job_order == 'closest_to_zero':
        jobs.sort(key=closest_to_zero)
    elif args.job_order == 'smallest':
        jobs.sort(key=closest_to_zero)
    elif args.job_order == 'random':
        jobs.sort(key=random_order)
    elif args.job_order is not None:
        print("Unrecognised job order: ", args.job_order)
        sys.exit(1)

    if not args.stitch_only:
        with tqdm(total=len(jobs)) as pbar:
            if args.jobs > 1:
                with multiprocessing.Pool(args.jobs) as pool:
                    results = []
                    for arguments in jobs:
                        results.append(pool.apply_async(
                            render_region,
                            arguments,
                        ))

                    while results:
                        for result in list(results):
                            if result.ready():
                                # .get() will throw an exception if
                                # one occured.
                                result.get()
                                pbar.update()
                                results.remove(result)
                        pbar.refresh()
                        time.sleep(1)

                    pool.close()
                    pool.join()

            else:
                for arguments in jobs:
                    render_region(*arguments)
                    pbar.update()

    mapmap = {}

    # Need to cap the maximum number of regions we include
    # in the final stitching, otherwise the final image is too large
    # and OOMs my machine
    sanity_zone = 10
    for region_path, image_path, mtime in jobs:
        x, z = _xz_from_string(image_path.name)
        if abs(x) > sanity_zone or abs(z) > sanity_zone:
            continue
        mapmap[x, z] = image_path

    stitch.stitch(mapmap)<|MERGE_RESOLUTION|>--- conflicted
+++ resolved
@@ -30,50 +30,18 @@
     chunk_stacks = defaultdict(list)
 
     y = 255
-<<<<<<< HEAD
     for section_index in reversed(range(16)):
-        section: typing.Optional['nbt.TAG_Compound']
-        section = chunk.get_section(section_index)
-        section_stacks = defaultdict(list)
-
-        assert y >= 15
-=======
-    while y > 0:
-        block = chunkdict[x, y, z]
-        yield block
-        if styling.is_opaque(block.name()):
-            break
-        y -= 1
-
-
-AIR = anvil.Block.from_name('minecraft:air')
-
-def _air_chunk():
-    chunk = {}
-    for x in range(16):
-        for y in range(256):
-            for z in range(16):
-                chunk[x,y,z] = AIR
-    return chunk
-
-AIR_CHUNK = _air_chunk()
-
-
-def _chunk_dict(chunk: 'Chunk'):
-    cdict = {}
-    y = 0
-    z = 0
-    x = 0
-    for section_index in range(16):
         section: typing.Optional['nbt.TAG_Compound']
         try:
             section = chunk.get_section(section_index)
         except KeyError as error:
             if error.args[0] == "Tag Sections does not exist":
-                return AIR_CHUNK
+                return chunk_stacks
             else:
                 raise
->>>>>>> 7b1e7c41
+        section_stacks = defaultdict(list)
+
+        assert y >= 15
 
         # The following section is to work around the early generator
         # exit in anvil/chunk.py:190
